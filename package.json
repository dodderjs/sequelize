--- conflicted
+++ resolved
@@ -1,15 +1,8 @@
 {
-<<<<<<< HEAD
-  "name": "sqlize",
-  "description": "Modified version of sequelize - MySQL ORM for Node.JS",
-  "version": "0.2.3",
-  "author": "Meg Sharkey <meg@metamx.com>",
-=======
   "name": "sequelize",
   "description": "MySQL ORM for Node.JS",
   "version": "1.3.0",
   "author": "Sascha Depold <sascha@depold.com>",
->>>>>>> 370c22d7
   "contributors": [
     { "name": "Sascha Depold", "email": "sascha@depold.com" },
     { "name": "Meg Sharkey", "email": "meg@metamx.com" }
