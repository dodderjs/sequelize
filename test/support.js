--- conflicted
+++ resolved
@@ -34,18 +34,11 @@
     options.pool    = options.pool || config.pool
 
     var sequelizeOptions = {
-<<<<<<< HEAD
       logging:        options.logging,
       dialect:        options.dialect,
-      port:           options.port || process.env.SEQ_PORT || config[options.dialect].port,
+      port:           options.port || process.env.SEQ_PORT || config.port,
       pool:           options.pool,
       dialectOptions: options.dialectOptions || {}
-=======
-      logging: options.logging,
-      dialect: options.dialect,
-      port:    options.port || config.port,
-      pool:    options.pool
->>>>>>> 5ca77c33
     }
 
     if (!!options.host) {
